--- conflicted
+++ resolved
@@ -74,20 +74,13 @@
         return sock
 
     def start_server(self, attach_pid=None):
-        # Create the command line
-        commandline = "{} localhost:{}".format(self.debug_monitor_exe, self.port)
+        # Create the command line.
+        commandline = "{}{} localhost:{}".format(self.debug_monitor_exe, self.debug_monitor_extra_args, self.port)
         if attach_pid:
             commandline += " --attach=%d" % attach_pid
             
-        # start the server
-<<<<<<< HEAD
-        server = pexpect.spawn("{}{} localhost:{}".format(
-            self.debug_monitor_exe,
-            self.debug_monitor_extra_args,
-            self.port))
-=======
+        # Start the server.
         server = pexpect.spawn(commandline)
->>>>>>> 3f30b835
 
         # Turn on logging for what the child sends back.
         if self.TraceOn():
