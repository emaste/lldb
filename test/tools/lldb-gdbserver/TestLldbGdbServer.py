--- conflicted
+++ resolved
@@ -535,16 +535,6 @@
         self.add_verified_launch_packets(launch_args)
         self.test_sequence.add_log_lines(
             ["read packet: $vCont;c#00",
-<<<<<<< HEAD
-            # The context collects and saves $O content, which can be spread out over multiple $O packets in a non-deterministic manner
-            # "send packet: $O{}#00".format(gdbremote_hex_encode_string("hello, world\r\n")),
-             "send packet: $W00#00"],
-            True)
-        context = self.expect_gdbremote_sequence()
-
-        self.assertTrue(context["O_count"] > 0)
-        self.assertEqual(context["O_content"], "hello, world\r\n")
-=======
              "send packet: $W00#00"],
             True)
             
@@ -554,7 +544,6 @@
         O_content = context.get("O_content")
         self.assertIsNotNone(O_content)
         self.assertEquals(O_content, "hello, world\r\n")
->>>>>>> 2a8620ba
 
     @debugserver_test
     @dsym_test
