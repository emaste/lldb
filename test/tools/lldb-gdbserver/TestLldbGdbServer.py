--- conflicted
+++ resolved
@@ -80,21 +80,15 @@
 
         return sock
 
-<<<<<<< HEAD
+    def set_inferior_startup_launch(self):
+        self._inferior_startup = self._STARTUP_LAUNCH
+
+    def set_inferior_startup_attach(self):
+        self._inferior_startup = self._STARTUP_ATTACH
+
     def launch_debug_monitor(self, attach_pid=None):
         # Create the command line.
         commandline = "{}{} localhost:{}".format(self.debug_monitor_exe, self.debug_monitor_extra_args, self.port)
-=======
-    def set_inferior_startup_launch(self):
-        self._inferior_startup = self._STARTUP_LAUNCH
-
-    def set_inferior_startup_attach(self):
-        self._inferior_startup = self._STARTUP_ATTACH
-
-    def start_server(self, attach_pid=None):
-        # Create the command line
-        commandline = "{} localhost:{}".format(self.debug_monitor_exe, self.port)
->>>>>>> 1eb48e67
         if attach_pid:
             commandline += " --attach=%d" % attach_pid
             
@@ -189,7 +183,7 @@
             inferior = None
 
         # Launch the debug monitor stub, attaching to the inferior.
-        server = self.start_server(attach_pid=attach_pid)
+        server = self.connect_to_debug_monitor(attach_pid=attach_pid)
         self.assertIsNotNone(server)
 
         if self._inferior_startup == self._STARTUP_LAUNCH:
@@ -874,7 +868,6 @@
         self.qRegisterInfo_contains_at_least_one_register_set()
 
 
-<<<<<<< HEAD
     def qRegisterInfo_contains_avx_registers_on_linux_x86_64(self):
         server = self.connect_to_debug_monitor()
         self.assertIsNotNone(server)
@@ -886,7 +879,31 @@
         self.add_no_ack_remote_stream()
         self.add_verified_launch_packets(launch_args)
         self.add_register_info_collection_packets()
-=======
+
+        # Run the packet stream.
+        context = self.expect_gdbremote_sequence()
+        self.assertIsNotNone(context)
+
+        # Gather register info entries.
+        reg_infos = self.parse_register_info_packets(context)
+
+        # Collect all generics found.
+        register_sets = { reg_info['set']:1 for reg_info in reg_infos if 'set' in reg_info }
+        self.assertTrue("Advanced Vector Extensions" in register_sets)
+
+
+    @llgs_test
+    @dwarf_test
+    def test_qRegisterInfo_contains_avx_registers_on_linux_x86_64_llgs_dwarf(self):
+        # Skip this test if not Linux x86_64.
+        if platform.system() != "Linux" or platform.processor() != "x86_64":
+            self.skipTest("linux x86_64 test")
+
+        self.init_llgs_test()
+        self.buildDwarf()
+        self.qRegisterInfo_contains_avx_registers_on_linux_x86_64()
+
+
     def qThreadInfo_contains_thread(self):
         procs = self.prep_debug_monitor_and_inferior()
         self.add_threadinfo_collection_packets()
@@ -914,7 +931,6 @@
 
     @llgs_test
     @dwarf_test
-    @unittest2.expectedFailure()
     def test_qThreadInfo_contains_thread_launch_llgs_dwarf(self):
         self.init_llgs_test()
         self.buildDwarf()
@@ -933,7 +949,6 @@
 
     @llgs_test
     @dwarf_test
-    @unittest2.expectedFailure()
     def test_qThreadInfo_contains_thread_attach_llgs_dwarf(self):
         self.init_llgs_test()
         self.buildDwarf()
@@ -949,20 +964,11 @@
             ["read packet: $qC#00",
              { "direction":"send", "regex":r"^\$QC([0-9a-fA-F]+)#", "capture":{1:"thread_id"} }],
             True)
->>>>>>> 1eb48e67
 
         # Run the packet stream.
         context = self.expect_gdbremote_sequence()
         self.assertIsNotNone(context)
 
-<<<<<<< HEAD
-        # Gather register info entries.
-        reg_infos = self.parse_register_info_packets(context)
-
-        # Collect all generics found.
-        register_sets = { reg_info['set']:1 for reg_info in reg_infos if 'set' in reg_info }
-        self.assertTrue("Advanced Vector Extensions" in register_sets)
-=======
         # Gather threadinfo entries.
         threads = self.parse_threadinfo_packets(context)
         self.assertIsNotNone(threads)
@@ -986,22 +992,10 @@
         self.buildDsym()
         self.set_inferior_startup_launch()
         self.qThreadInfo_matches_qC()
->>>>>>> 1eb48e67
-
-
-    @llgs_test
-    @dwarf_test
-<<<<<<< HEAD
-    def test_qRegisterInfo_contains_avx_registers_on_linux_x86_64_llgs_dwarf(self):
-        # Skip this test if not Linux x86_64.
-        if platform.system() != "Linux" or platform.processor() != "x86_64":
-            self.skipTest("linux x86_64 test")
-
-        self.init_llgs_test()
-        self.buildDwarf()
-        self.qRegisterInfo_contains_avx_registers_on_linux_x86_64()
-=======
-    @unittest2.expectedFailure()
+
+
+    @llgs_test
+    @dwarf_test
     def test_qThreadInfo_matches_qC_launch_llgs_dwarf(self):
         self.init_llgs_test()
         self.buildDwarf()
@@ -1020,14 +1014,12 @@
 
     @llgs_test
     @dwarf_test
-    @unittest2.expectedFailure()
     def test_qThreadInfo_matches_qC_attach_llgs_dwarf(self):
         self.init_llgs_test()
         self.buildDwarf()
         self.set_inferior_startup_attach()
         self.qThreadInfo_matches_qC()
 
->>>>>>> 1eb48e67
 
 if __name__ == '__main__':
     unittest2.main()