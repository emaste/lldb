--- conflicted
+++ resolved
@@ -40,15 +40,8 @@
         self.test_sequence = GdbRemoteTestSequence(self.logger)
         self.set_inferior_startup_launch()
 
-<<<<<<< HEAD
-        # temporary filtering
-        # run_regex = re.compile(r'test_inferior_exit_42_llgs_dwarf')
-        # if not run_regex.search(self.id()):
-        #     self.skipTest("Didn't match run regex")
-=======
     def reset_test_sequence(self):
         self.test_sequence = GdbRemoteTestSequence(self.logger)
->>>>>>> a6a61038
 
     def init_llgs_test(self):
         self.debug_monitor_exe = get_lldb_gdbserver_exe()
